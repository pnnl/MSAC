--- conflicted
+++ resolved
@@ -36,11 +36,7 @@
 
     # calculate input mass mz for each adduct and add adduct mz
     output = msac.calculate_input_mz.calculate_all_mz(df, args.input_masses,
-<<<<<<< HEAD
-                                                      args.mass_col)
-=======
                                                       args.mass_col, args.restrict)
->>>>>>> 45fc8951
     print(output.columns)
     print(output.head())
 
